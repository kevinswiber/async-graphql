--- conflicted
+++ resolved
@@ -158,18 +158,10 @@
 
         #[allow(clippy::all, clippy::pedantic)]
         #[#crate_name::async_trait::async_trait]
-<<<<<<< HEAD
-        impl #generics #crate_name::resolver_utils::ObjectType for #ident #generics {
+
+        impl #generics #crate_name::resolver_utils::ContainerType for #ident #generics {
             async fn resolve_field(&self, ctx: &#crate_name::Context<'_>) -> #crate_name::ServerResult<::std::option::Option<#crate_name::serde_json::Value>> {
                 Ok(None)
-=======
-        impl #generics #crate_name::resolver_utils::ContainerType for #ident #generics {
-            async fn resolve_field(&self, ctx: &#crate_name::Context<'_>) -> #crate_name::Result<#crate_name::serde_json::Value> {
-                Err(#crate_name::QueryError::FieldNotFound {
-                    field_name: ctx.item.node.name.to_string(),
-                    object: #gql_typename.to_string(),
-                }.into_error(ctx.item.pos))
->>>>>>> 79d0c80d
             }
 
             fn collect_all_fields<'a>(&'a self, ctx: &#crate_name::ContextSelectionSet<'a>, fields: &mut #crate_name::resolver_utils::Fields<'a>) -> #crate_name::ServerResult<()> {
@@ -182,13 +174,8 @@
         #[allow(clippy::all, clippy::pedantic)]
         #[#crate_name::async_trait::async_trait]
         impl #generics #crate_name::OutputValueType for #ident #generics {
-<<<<<<< HEAD
             async fn resolve(&self, ctx: &#crate_name::ContextSelectionSet<'_>, _field: &#crate_name::Positioned<#crate_name::parser::types::Field>) -> #crate_name::ServerResult<#crate_name::serde_json::Value> {
-                #crate_name::resolver_utils::resolve_object(ctx, self).await
-=======
-            async fn resolve(&self, ctx: &#crate_name::ContextSelectionSet<'_>, _field: &#crate_name::Positioned<#crate_name::parser::types::Field>) -> #crate_name::Result<#crate_name::serde_json::Value> {
                 #crate_name::resolver_utils::resolve_container(ctx, self).await
->>>>>>> 79d0c80d
             }
         }
 
