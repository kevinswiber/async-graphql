use crate::parser::types::Field;
use crate::resolver_utils::ContainerType;
use crate::{
<<<<<<< HEAD
    registry, Context, ContextSelectionSet, OutputValueType, Positioned, ServerError, ServerResult,
    Type,
=======
    registry, Context, ContextSelectionSet, Error, ObjectType, OutputValueType, Positioned,
    QueryError, Result, Type,
>>>>>>> 79d0c80d
};
use std::borrow::Cow;

/// Empty mutation
///
/// Only the parameters used to construct the Schema, representing an unconfigured mutation.
///
/// # Examples
///
/// ```rust
/// use async_graphql::*;
///
/// struct QueryRoot;
///
/// #[Object]
/// impl QueryRoot {}
///
/// let schema = Schema::new(QueryRoot, EmptyMutation, EmptySubscription);
/// ```
#[derive(Default, Copy, Clone)]
pub struct EmptyMutation;

impl Type for EmptyMutation {
    fn type_name() -> Cow<'static, str> {
        Cow::Borrowed("EmptyMutation")
    }

    fn create_type_info(registry: &mut registry::Registry) -> String {
        registry.create_type::<Self, _>(|_| registry::MetaType::Object {
            name: "EmptyMutation".to_string(),
            description: None,
            fields: Default::default(),
            cache_control: Default::default(),
            extends: false,
            keys: None,
        })
    }
}

#[async_trait::async_trait]
impl ContainerType for EmptyMutation {
    fn is_empty() -> bool {
        true
    }

    async fn resolve_field(&self, _ctx: &Context<'_>) -> ServerResult<Option<serde_json::Value>> {
        unreachable!()
    }
}

#[async_trait::async_trait]
impl OutputValueType for EmptyMutation {
    async fn resolve(
        &self,
        _ctx: &ContextSelectionSet<'_>,
        field: &Positioned<Field>,
    ) -> ServerResult<serde_json::Value> {
        Err(ServerError::new("Schema is not configured for mutations.").at(field.pos))
    }
}

impl ObjectType for EmptyMutation {}<|MERGE_RESOLUTION|>--- conflicted
+++ resolved
@@ -1,13 +1,8 @@
 use crate::parser::types::Field;
 use crate::resolver_utils::ContainerType;
 use crate::{
-<<<<<<< HEAD
-    registry, Context, ContextSelectionSet, OutputValueType, Positioned, ServerError, ServerResult,
-    Type,
-=======
-    registry, Context, ContextSelectionSet, Error, ObjectType, OutputValueType, Positioned,
-    QueryError, Result, Type,
->>>>>>> 79d0c80d
+    registry, Context, ContextSelectionSet, ObjectType, OutputValueType, Positioned, ServerError,
+    ServerResult, Type,
 };
 use std::borrow::Cow;
 
